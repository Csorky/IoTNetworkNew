--- conflicted
+++ resolved
@@ -1,272 +1,196 @@
-# pyspark/pyspark_streaming.py
-
-from prometheus_client import start_http_server, Counter, Gauge
-from pyspark.sql import SparkSession
-from pyspark.sql.functions import from_json, col
-from pyspark.sql.types import *
-import threading
-
-from menelaus.change_detection import CUSUM  # Import only necessary classes
-
-# Initialize Spark Session
-def initialize_spark():
-    spark = SparkSession.builder \
-        .appName("IoTDataProcessing") \
-        .config("spark.sql.shuffle.partitions", "4") \
-        .config("spark.executor.instances", "4") \
-        .config("spark.streaming.backpressure.enabled", "true") \
-        .config("spark.streaming.kafka.maxRatePerPartition", "10") \
-        .getOrCreate()
-    return spark
-
-# Define Prometheus metrics
-src_ip_counter = Counter('src_ip_count', 'Number of occurrences of each source IP', ['src_ip', 'device'])
-flow_id_counter = Counter('flow_id_count', 'Number of processed Flow IDs', ['flow_id', 'device'])
-processed_records = Counter('processed_records_total', 'Total number of records processed', ['device'])
-processing_latency = Gauge('processing_latency', 'Latency in processing records', ['device'])
-
-
-# Start Prometheus metrics server
-def start_prometheus_server():
-    threading.Thread(target=start_http_server, args=(7000,), daemon=True).start()
-<<<<<<< HEAD
-    print("Prometheus server started on port 8000")
-
-# Function to process and record metrics
-def record_metrics(batch_df, epoch_id, device):
-    record_count = batch_df.count()
-    print(f"Processing {record_count} records for {device}")  # Debugging log
-    processed_records.labels(device=device).inc(record_count)  # Increment total processed records
-    
-    # Simulated processing latency
-    latency = 0.5  # Replace this with actual latency calculation if needed
-    print(f"Setting latency for {device}: {latency}")
-    processing_latency.labels(device=device).set(latency)
-    
-    for row in batch_df.collect():  # Be cautious with collect on large datasets
-        if row["Src_IP"]:
-            print(f"Updating src_ip_counter for {row['Src_IP']} on {device}")  # Debugging log
-            src_ip_counter.labels(src_ip=row["Src_IP"], device=device).inc(5)
-        if row["Flow_ID"]:
-            print(f"Updating flow_id_counter for {row['Flow_ID']} on {device}")  # Debugging log
-            flow_id_counter.labels(flow_id=row["Flow_ID"], device=device).inc(1)
-
-def initialize_metrics(device_list):
-    for device in device_list:
-        processed_records.labels(device=device)
-        processing_latency.labels(device=device)
-        for ip in ["192.168.0.13", "192.168.0.24", "192.168.0.16"]:  # Known IPs
-            src_ip_counter.labels(src_ip=ip, device=device)
-        flow_id_counter.labels(flow_id="dummy", device=device)  # Initialize with dummy value
-
-
-=======
-    print("Prometheus server started on port 7000")
-
-# Device-specific Drift Detectors
-class DeviceDriftDetectors:
-    def __init__(self, window_size=10, threshold=5, delta=0.005):
-        """
-        Initialize drift detectors with required parameters.
-        
-        :param window_size: Number of recent data points to consider.
-        :param threshold: Sensitivity threshold for CUSUM.
-        :param delta: Minimum detectable change.
-        """
-        # Initialize univariate detector for CUSUM
-        self.cusum = CUSUM(
-            target=None,      # Let CUSUM estimate target from initial data
-            sd_hat=None,      # Let CUSUM estimate standard deviation from initial data
-            burn_in=window_size,  # Number of initial data points to establish baseline
-            delta=delta,      # Sensitivity to changes
-            threshold=threshold,  # Threshold for drift detection
-            direction=None    # Monitor both increases and decreases
-        )
-        # Initialize other detectors as needed
-        # self.page_hinkley = PageHinkley(window_size=window_size, delta=0.005, threshold=threshold)
-        # self.pcad = PCACD(window_size=100)
-        # self.kdq_tree = KdqTreeStreaming(parameters)
-
-    def update_drift(self, data_univariate, data_multivariate):
-        """
-        Update drift detectors with new data.
-        
-        :param data_univariate: Iterable univariate data (list or array).
-        :param data_multivariate: Iterable multivariate data (list of tuples or arrays).
-        """
-        # Update CUSUM with univariate data
-        for value in data_univariate:
-            self.cusum.update(value)
-        # Update other detectors as needed
-        # for value in data_univariate:
-        #     self.page_hinkley.update(value)
-        
-        # Update multivariate detectors if implemented
-        # self.pcad.update(data_multivariate)
-        # self.kdq_tree.update(data_multivariate)
-
-    def check_drift(self):
-        """
-        Check for drift events across all detectors.
-        
-        :return: List of detected drift events.
-        """
-        drift_events = []
-        if self.cusum.drift_state == 'drift':
-            drift_events.append('CUSUM Drift detected')
-        else:
-            print("no drift")
-        # Check other detectors as needed
-        # if self.page_hinkley.drift_state == 'drift':
-        #     drift_events.append('Page Hinkley Drift detected')
-        # if self.pcad.drift_state == 'drift':
-        #     drift_events.append('PCA-CD Drift detected')
-        # if self.kdq_tree.drift_state == 'drift':
-        #     drift_events.append('KdqTree Drift detected')
-        return drift_events
->>>>>>> 64d501e2
-
-def main():
-    spark = initialize_spark()
-    spark.sparkContext.setLogLevel("WARN")
-    
-    # Define the schema based on your dataset fields
-    schema = StructType([
-        StructField("Flow_ID", StringType(), True),
-        StructField("Src_IP", StringType(), True),
-        StructField("Src_Port", IntegerType(), True),
-        StructField("Dst_IP", StringType(), True),
-        StructField("Dst_Port", IntegerType(), True),
-        StructField("Protocol", StringType(), True),
-        StructField("Label", StringType(), True),
-        StructField("Cat", StringType(), True),
-        StructField("Sub_Cat", StringType(), True),
-        StructField("Timestamp", StringType(), True),
-        StructField("Idle_Min", FloatType(), True)
-    ])
-
-    # Read data from Kafka with maxOffsetsPerTrigger
-    df = spark.readStream \
-        .format("kafka") \
-        .option("kafka.bootstrap.servers", "kafka:9092") \
-        .option("subscribe", "iot_topic") \
-        .option("maxOffsetsPerTrigger", 30) \
-        .load()
-
-    # Parse the "value" column as JSON and extract the fields using the schema
-    df_parsed = df.selectExpr("CAST(value AS STRING)") \
-        .select(from_json(col("value"), schema).alias("data")) \
-        .select("data.*")
-
-    # Start Prometheus metrics server
-    start_prometheus_server()
-
-    # Define device IPs (known IPs for each device)
-<<<<<<< HEAD
-    device_ips = ['192.168.0.13', '192.168.0.24', '192.168.0.16'] 
-
-    initialize_metrics(["device_1", "device_2", "device_3"])
-
-    # Filter the DataFrame by IP and create separate streams for each device
-    df_device_1 = df_parsed.filter(col("Src_IP") == device_ips[0])
-    df_device_2 = df_parsed.filter(col("Src_IP") == device_ips[1])
-    df_device_3 = df_parsed.filter(col("Src_IP") == device_ips[2])
-
-    # Set checkpoint directory for each stream (you can use different directories if needed)
-    checkpoint_dir = "/tmp/spark_checkpoint"  # You can choose any directory here
-
-    # Write the streams to different outputs (e.g., console or Elasticsearch) for each device
-    query_device_1 = df_device_1.writeStream \
-        .outputMode("append") \
-        .foreachBatch(lambda df, epoch_id: record_metrics(df, epoch_id, "device_1")) \
-        .format("console") \
-        .option("checkpointLocation", checkpoint_dir + "/device_1") \
-        .start()
-
-    query_device_2 = df_device_2.writeStream \
-        .outputMode("append") \
-        .foreachBatch(lambda df, epoch_id: record_metrics(df, epoch_id, "device_2")) \
-        .format("console") \
-        .option("checkpointLocation", checkpoint_dir + "/device_2") \
-        .start()
-
-    query_device_3 = df_device_3.writeStream \
-        .outputMode("append") \
-        .foreachBatch(lambda df, epoch_id: record_metrics(df, epoch_id, "device_3")) \
-        .format("console") \
-        .option("checkpointLocation", checkpoint_dir + "/device_3") \
-        .start()
-
-
-    # Await termination of the streams
-    query_device_1.awaitTermination()
-    # query_device_2.awaitTermination()
-    # query_device_3.awaitTermination()
-=======
-    device_ips = ['192.168.0.13', '192.168.0.24', '192.168.0.16']
-
-    # Initialize drift detectors for each device
-    device_detectors = {ip: DeviceDriftDetectors(window_size=10, threshold=5, delta=0.005) for ip in device_ips}  # window_size=10
-
-    # Define the processing function for each batch
-    def record_metrics(batch_df, epoch_id):
-        if batch_df.rdd.isEmpty():
-            return
-
-        # Increment processed records
-        record_count = batch_df.count()
-        processed_records.inc(record_count)
-        processing_latency.set(0.5)  # Example latency value
-
-        # Update Prometheus metrics using Spark's aggregations
-        src_ip_counts = batch_df.groupBy("Src_IP").count().collect()
-        for row in src_ip_counts:
-            if row["Src_IP"]:
-                src_ip_counter.labels(src_ip=row["Src_IP"]).inc(row["count"])
-
-        flow_id_counts = batch_df.groupBy("Flow_ID").count().collect()
-        for row in flow_id_counts:
-            if row["Flow_ID"]:
-                flow_id_counter.labels(flow_id=row["Flow_ID"]).inc(row["count"])
-
-        # Iterate over each device IP and process its data
-        for ip in device_ips:
-            device_df = batch_df.filter(col("Src_IP") == ip)
-            if device_df.rdd.isEmpty():
-                continue
-
-            # Collect the data for the device
-            device_data = device_df.select("Idle_Min", "Src_IP").toPandas()
-
-            if device_data.empty:
-                continue
-            
-            print(device_data)
-            # Extract features
-            data_univariate = device_data['Idle_Min'].values.tolist()  # list of 10 Idle_Min values
-            print(data_univariate)
-
-            # Update drift detectors
-            device_detectors[ip].update_drift(data_univariate, None)  # Pass None for multivariate
-
-            # Check for drift events
-            drift_events = device_detectors[ip].check_drift()
-            print("drift_events")
-            print(drift_events)
-            for event in drift_events:
-                print(f"Device {ip}: {event} at epoch {epoch_id}")
-
-    # Start the streaming query with foreachBatch and trigger settings
-    query = df_parsed.writeStream \
-        .outputMode("append") \
-        .foreachBatch(record_metrics) \
-        .trigger(processingTime='1 second') \
-        .option("checkpointLocation", "/tmp/spark_checkpoint") \
-        .start()
-
-    # Await termination
-    query.awaitTermination()
->>>>>>> 64d501e2
-
-if __name__ == "__main__":
-    main()
+# pyspark/pyspark_streaming.py
+
+from prometheus_client import start_http_server, Counter, Gauge
+from pyspark.sql import SparkSession
+from pyspark.sql.functions import from_json, col
+from pyspark.sql.types import *
+import threading
+
+from menelaus.change_detection import CUSUM  # Import only necessary classes
+
+# Initialize Spark Session
+def initialize_spark():
+    spark = SparkSession.builder \
+        .appName("IoTDataProcessing") \
+        .config("spark.sql.shuffle.partitions", "4") \
+        .config("spark.executor.instances", "4") \
+        .config("spark.streaming.backpressure.enabled", "true") \
+        .config("spark.streaming.kafka.maxRatePerPartition", "10") \
+        .getOrCreate()
+    return spark
+
+# Define Prometheus metrics
+src_ip_counter = Counter('src_ip_count', 'Number of occurrences of each source IP', ['src_ip'])
+flow_id_counter = Counter('flow_id_count', 'Number of processed Flow IDs', ['flow_id'])
+processed_records = Counter('processed_records_total', 'Total number of records processed')
+processing_latency = Gauge('processing_latency', 'Latency in processing records')
+
+# Start Prometheus metrics server
+def start_prometheus_server():
+    threading.Thread(target=start_http_server, args=(7000,), daemon=True).start()
+    print("Prometheus server started on port 7000")
+
+# Device-specific Drift Detectors
+class DeviceDriftDetectors:
+    def __init__(self, window_size=10, threshold=5, delta=0.005):
+        """
+        Initialize drift detectors with required parameters.
+        
+        :param window_size: Number of recent data points to consider.
+        :param threshold: Sensitivity threshold for CUSUM.
+        :param delta: Minimum detectable change.
+        """
+        # Initialize univariate detector for CUSUM
+        self.cusum = CUSUM(
+            target=None,      # Let CUSUM estimate target from initial data
+            sd_hat=None,      # Let CUSUM estimate standard deviation from initial data
+            burn_in=window_size,  # Number of initial data points to establish baseline
+            delta=delta,      # Sensitivity to changes
+            threshold=threshold,  # Threshold for drift detection
+            direction=None    # Monitor both increases and decreases
+        )
+        # Initialize other detectors as needed
+        # self.page_hinkley = PageHinkley(window_size=window_size, delta=0.005, threshold=threshold)
+        # self.pcad = PCACD(window_size=100)
+        # self.kdq_tree = KdqTreeStreaming(parameters)
+
+    def update_drift(self, data_univariate, data_multivariate):
+        """
+        Update drift detectors with new data.
+        
+        :param data_univariate: Iterable univariate data (list or array).
+        :param data_multivariate: Iterable multivariate data (list of tuples or arrays).
+        """
+        # Update CUSUM with univariate data
+        for value in data_univariate:
+            self.cusum.update(value)
+        # Update other detectors as needed
+        # for value in data_univariate:
+        #     self.page_hinkley.update(value)
+        
+        # Update multivariate detectors if implemented
+        # self.pcad.update(data_multivariate)
+        # self.kdq_tree.update(data_multivariate)
+
+    def check_drift(self):
+        """
+        Check for drift events across all detectors.
+        
+        :return: List of detected drift events.
+        """
+        drift_events = []
+        if self.cusum.drift_state == 'drift':
+            drift_events.append('CUSUM Drift detected')
+        else:
+            print("no drift")
+        # Check other detectors as needed
+        # if self.page_hinkley.drift_state == 'drift':
+        #     drift_events.append('Page Hinkley Drift detected')
+        # if self.pcad.drift_state == 'drift':
+        #     drift_events.append('PCA-CD Drift detected')
+        # if self.kdq_tree.drift_state == 'drift':
+        #     drift_events.append('KdqTree Drift detected')
+        return drift_events
+
+def main():
+    spark = initialize_spark()
+    spark.sparkContext.setLogLevel("WARN")
+    
+    # Define the schema based on your dataset fields
+    schema = StructType([
+        StructField("Flow_ID", StringType(), True),
+        StructField("Src_IP", StringType(), True),
+        StructField("Src_Port", IntegerType(), True),
+        StructField("Dst_IP", StringType(), True),
+        StructField("Dst_Port", IntegerType(), True),
+        StructField("Protocol", StringType(), True),
+        StructField("Label", StringType(), True),
+        StructField("Cat", StringType(), True),
+        StructField("Sub_Cat", StringType(), True),
+        StructField("Timestamp", StringType(), True),
+        StructField("Idle_Min", FloatType(), True)
+    ])
+
+    # Read data from Kafka with maxOffsetsPerTrigger
+    df = spark.readStream \
+        .format("kafka") \
+        .option("kafka.bootstrap.servers", "kafka:9092") \
+        .option("subscribe", "iot_topic") \
+        .option("maxOffsetsPerTrigger", 30) \
+        .load()
+
+    # Parse the "value" column as JSON and extract the fields using the schema
+    df_parsed = df.selectExpr("CAST(value AS STRING)") \
+        .select(from_json(col("value"), schema).alias("data")) \
+        .select("data.*")
+
+    # Start Prometheus metrics server
+    start_prometheus_server()
+
+    # Define device IPs (known IPs for each device)
+    device_ips = ['192.168.0.13', '192.168.0.24', '192.168.0.16']
+
+    # Initialize drift detectors for each device
+    device_detectors = {ip: DeviceDriftDetectors(window_size=10, threshold=5, delta=0.005) for ip in device_ips}  # window_size=10
+
+    # Define the processing function for each batch
+    def record_metrics(batch_df, epoch_id):
+        if batch_df.rdd.isEmpty():
+            return
+
+        # Increment processed records
+        record_count = batch_df.count()
+        processed_records.inc(record_count)
+        processing_latency.set(0.5)  # Example latency value
+
+        # Update Prometheus metrics using Spark's aggregations
+        src_ip_counts = batch_df.groupBy("Src_IP").count().collect()
+        for row in src_ip_counts:
+            if row["Src_IP"]:
+                src_ip_counter.labels(src_ip=row["Src_IP"]).inc(row["count"])
+
+        flow_id_counts = batch_df.groupBy("Flow_ID").count().collect()
+        for row in flow_id_counts:
+            if row["Flow_ID"]:
+                flow_id_counter.labels(flow_id=row["Flow_ID"]).inc(row["count"])
+
+        # Iterate over each device IP and process its data
+        for ip in device_ips:
+            device_df = batch_df.filter(col("Src_IP") == ip)
+            if device_df.rdd.isEmpty():
+                continue
+
+            # Collect the data for the device
+            device_data = device_df.select("Idle_Min", "Src_IP").toPandas()
+
+            if device_data.empty:
+                continue
+            
+            print(device_data)
+            # Extract features
+            data_univariate = device_data['Idle_Min'].values.tolist()  # list of 10 Idle_Min values
+            print(data_univariate)
+
+            # Update drift detectors
+            device_detectors[ip].update_drift(data_univariate, None)  # Pass None for multivariate
+
+            # Check for drift events
+            drift_events = device_detectors[ip].check_drift()
+            print("drift_events")
+            print(drift_events)
+            for event in drift_events:
+                print(f"Device {ip}: {event} at epoch {epoch_id}")
+
+    # Start the streaming query with foreachBatch and trigger settings
+    query = df_parsed.writeStream \
+        .outputMode("append") \
+        .foreachBatch(record_metrics) \
+        .trigger(processingTime='1 second') \
+        .option("checkpointLocation", "/tmp/spark_checkpoint") \
+        .start()
+
+    # Await termination
+    query.awaitTermination()
+
+if __name__ == "__main__":
+    main()