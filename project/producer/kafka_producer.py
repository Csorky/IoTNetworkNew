# producer/kafka_producer.py

from kafka import KafkaProducer
import pandas as pd
import json
import time
import sys
from kafka.errors import NoBrokersAvailable

def create_producer():
    """
    Initialize Kafka Producer with retry logic and essential configurations.
    """
    max_retries = 10
    retry_delay = 5  # seconds
    for attempt in range(1, max_retries + 1):
        try:
            producer = KafkaProducer(
                bootstrap_servers='kafka:9092',
                value_serializer=lambda v: json.dumps(v).encode('utf-8'),
                acks='all',               # Ensure all replicas acknowledge
                retries=5,                # Number of retries for failed sends
                retry_backoff_ms=100      # Backoff time between retries
            )
            print("Connected to Kafka broker.")
            return producer
        except NoBrokersAvailable:
            print(f"Attempt {attempt} of {max_retries}: Kafka broker not available. Retrying in {retry_delay} seconds...")
            time.sleep(retry_delay)
    else:
        print("Failed to connect to Kafka broker after multiple attempts. Exiting.")
        sys.exit(1)

<<<<<<< HEAD
def stream_device_data(df, producer):
    # Filter data for the specific device by IP address
    # device_data = df[df['Src_IP'] == device_ip]
    
    # Stream the filtered data for the device to the Kafka topic
    for _, row in df.iterrows():
        data = row.to_dict()
        producer.send('iot_topic', value=data)
        time.sleep(1)  # Simulate real-time streaming
    
    print(f"Data streaming for device with IP {device_ip} completed.")

def main():
    # Define the known IP addresses for each device
    # device_ips = ['192.168.0.13', '192.168.0.24', '192.168.0.16'] 
    # Read the dataset
    df = pd.read_csv('/data/iot_network_intrusion_dataset.csv')
    
    # Create Kafka Producers for each device
    # producer_device_1 = create_producer()
    # producer_device_2 = create_producer()
    producer_device = create_producer()

    # Stream data for each device separately using their respective IPs
    stream_device_data(df,  producer=producer_device) 
    

    # Close the producers after the data streaming
    # producer_device_1.flush()
    # producer_device_1.close()
    producer_device.flush()
    producer_device.close()
=======
def stream_data(df, producer, batch_size=10, delay=1):
    """
    Stream data to Kafka at a controlled rate.

    :param df: Pandas DataFrame containing the dataset.
    :param producer: KafkaProducer instance.
    :param batch_size: Number of records to send per batch.
    :param delay: Delay in seconds between batches.
    """
    total_records = len(df)
    print(f"Streaming {total_records} records to Kafka.")

    for start in range(0, total_records, batch_size):
        end = start + batch_size
        batch = df.iloc[start:end].to_dict(orient='records')
        for record in batch:
            producer.send('iot_topic', value=record)
        producer.flush()
        print(f"Sent batch {start//batch_size + 1} ({len(batch)} records).")
        time.sleep(delay)  # Maintain 1-second interval between batches

    print("Data streaming to Kafka completed.")

def main():
    """
    Main function to initiate Kafka producer and start streaming data.
    """
    # Read the dataset
    try:
        df = pd.read_csv('/data/iot_network_intrusion_dataset.csv')
    except FileNotFoundError:
        print("Dataset file not found. Ensure the CSV is available at /data/iot_network_intrusion_dataset.csv")
        sys.exit(1)

    # Create a Kafka Producer
    producer = create_producer()

    # Stream data to Kafka
    stream_data(df, producer, batch_size=10, delay=1)  # 10 records per second

    # Close the producer after data streaming
    producer.flush()
    producer.close()
    print("Kafka producer has been closed.")
>>>>>>> 4e51dddc

if __name__ == "__main__":
    main()
<|MERGE_RESOLUTION|>--- conflicted
+++ resolved
@@ -1,115 +1,80 @@
-# producer/kafka_producer.py
-
-from kafka import KafkaProducer
-import pandas as pd
-import json
-import time
-import sys
-from kafka.errors import NoBrokersAvailable
-
-def create_producer():
-    """
-    Initialize Kafka Producer with retry logic and essential configurations.
-    """
-    max_retries = 10
-    retry_delay = 5  # seconds
-    for attempt in range(1, max_retries + 1):
-        try:
-            producer = KafkaProducer(
-                bootstrap_servers='kafka:9092',
-                value_serializer=lambda v: json.dumps(v).encode('utf-8'),
-                acks='all',               # Ensure all replicas acknowledge
-                retries=5,                # Number of retries for failed sends
-                retry_backoff_ms=100      # Backoff time between retries
-            )
-            print("Connected to Kafka broker.")
-            return producer
-        except NoBrokersAvailable:
-            print(f"Attempt {attempt} of {max_retries}: Kafka broker not available. Retrying in {retry_delay} seconds...")
-            time.sleep(retry_delay)
-    else:
-        print("Failed to connect to Kafka broker after multiple attempts. Exiting.")
-        sys.exit(1)
-
-<<<<<<< HEAD
-def stream_device_data(df, producer):
-    # Filter data for the specific device by IP address
-    # device_data = df[df['Src_IP'] == device_ip]
-    
-    # Stream the filtered data for the device to the Kafka topic
-    for _, row in df.iterrows():
-        data = row.to_dict()
-        producer.send('iot_topic', value=data)
-        time.sleep(1)  # Simulate real-time streaming
-    
-    print(f"Data streaming for device with IP {device_ip} completed.")
-
-def main():
-    # Define the known IP addresses for each device
-    # device_ips = ['192.168.0.13', '192.168.0.24', '192.168.0.16'] 
-    # Read the dataset
-    df = pd.read_csv('/data/iot_network_intrusion_dataset.csv')
-    
-    # Create Kafka Producers for each device
-    # producer_device_1 = create_producer()
-    # producer_device_2 = create_producer()
-    producer_device = create_producer()
-
-    # Stream data for each device separately using their respective IPs
-    stream_device_data(df,  producer=producer_device) 
-    
-
-    # Close the producers after the data streaming
-    # producer_device_1.flush()
-    # producer_device_1.close()
-    producer_device.flush()
-    producer_device.close()
-=======
-def stream_data(df, producer, batch_size=10, delay=1):
-    """
-    Stream data to Kafka at a controlled rate.
-
-    :param df: Pandas DataFrame containing the dataset.
-    :param producer: KafkaProducer instance.
-    :param batch_size: Number of records to send per batch.
-    :param delay: Delay in seconds between batches.
-    """
-    total_records = len(df)
-    print(f"Streaming {total_records} records to Kafka.")
-
-    for start in range(0, total_records, batch_size):
-        end = start + batch_size
-        batch = df.iloc[start:end].to_dict(orient='records')
-        for record in batch:
-            producer.send('iot_topic', value=record)
-        producer.flush()
-        print(f"Sent batch {start//batch_size + 1} ({len(batch)} records).")
-        time.sleep(delay)  # Maintain 1-second interval between batches
-
-    print("Data streaming to Kafka completed.")
-
-def main():
-    """
-    Main function to initiate Kafka producer and start streaming data.
-    """
-    # Read the dataset
-    try:
-        df = pd.read_csv('/data/iot_network_intrusion_dataset.csv')
-    except FileNotFoundError:
-        print("Dataset file not found. Ensure the CSV is available at /data/iot_network_intrusion_dataset.csv")
-        sys.exit(1)
-
-    # Create a Kafka Producer
-    producer = create_producer()
-
-    # Stream data to Kafka
-    stream_data(df, producer, batch_size=10, delay=1)  # 10 records per second
-
-    # Close the producer after data streaming
-    producer.flush()
-    producer.close()
-    print("Kafka producer has been closed.")
->>>>>>> 4e51dddc
-
-if __name__ == "__main__":
-    main()
+# producer/kafka_producer.py
+
+from kafka import KafkaProducer
+import pandas as pd
+import json
+import time
+import sys
+from kafka.errors import NoBrokersAvailable
+
+def create_producer():
+    """
+    Initialize Kafka Producer with retry logic and essential configurations.
+    """
+    max_retries = 10
+    retry_delay = 5  # seconds
+    for attempt in range(1, max_retries + 1):
+        try:
+            producer = KafkaProducer(
+                bootstrap_servers='kafka:9092',
+                value_serializer=lambda v: json.dumps(v).encode('utf-8'),
+                acks='all',               # Ensure all replicas acknowledge
+                retries=5,                # Number of retries for failed sends
+                retry_backoff_ms=100      # Backoff time between retries
+            )
+            print("Connected to Kafka broker.")
+            return producer
+        except NoBrokersAvailable:
+            print(f"Attempt {attempt} of {max_retries}: Kafka broker not available. Retrying in {retry_delay} seconds...")
+            time.sleep(retry_delay)
+    else:
+        print("Failed to connect to Kafka broker after multiple attempts. Exiting.")
+        sys.exit(1)
+
+def stream_data(df, producer, batch_size=10, delay=1):
+    """
+    Stream data to Kafka at a controlled rate.
+
+    :param df: Pandas DataFrame containing the dataset.
+    :param producer: KafkaProducer instance.
+    :param batch_size: Number of records to send per batch.
+    :param delay: Delay in seconds between batches.
+    """
+    total_records = len(df)
+    print(f"Streaming {total_records} records to Kafka.")
+
+    for start in range(0, total_records, batch_size):
+        end = start + batch_size
+        batch = df.iloc[start:end].to_dict(orient='records')
+        for record in batch:
+            producer.send('iot_topic', value=record)
+        producer.flush()
+        print(f"Sent batch {start//batch_size + 1} ({len(batch)} records).")
+        time.sleep(delay)  # Maintain 1-second interval between batches
+
+    print("Data streaming to Kafka completed.")
+
+def main():
+    """
+    Main function to initiate Kafka producer and start streaming data.
+    """
+    # Read the dataset
+    try:
+        df = pd.read_csv('/data/iot_network_intrusion_dataset.csv')
+    except FileNotFoundError:
+        print("Dataset file not found. Ensure the CSV is available at /data/iot_network_intrusion_dataset.csv")
+        sys.exit(1)
+
+    # Create a Kafka Producer
+    producer = create_producer()
+
+    # Stream data to Kafka
+    stream_data(df, producer, batch_size=10, delay=1)  # 10 records per second
+
+    # Close the producer after data streaming
+    producer.flush()
+    producer.close()
+    print("Kafka producer has been closed.")
+
+if __name__ == "__main__":
+    main()