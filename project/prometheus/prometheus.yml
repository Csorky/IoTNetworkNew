--- conflicted
+++ resolved
@@ -1,29 +1,21 @@
-#scrape_configs:
-#  - job_name: 'pyspark_streaming'
-#    scrape_interval: 15s
-#    scrape_timeout: 10s
-#    metrics_path: /metrics
-#    static_configs:
-#      - targets: ['pyspark_streaming:8000']
-#        labels:
-#          alias: "pyspark_streaming"
-      
-# scrape_configs:
-#   - job_name: 'pyspark_custom_metrics'
-#     static_configs:
-#       - targets: ['pyspark_streaming:7000']  # Use the service name and port
-
-scrape_configs:
-  - job_name: 'pyspark_custom_metrics'
-    scrape_interval: 1s  # Set scrape interval to 1 second
-    static_configs:
-      # - targets: ['pyspark_streaming:7000']  # Use the service name and port
-      - targets: ['pyspark_streaming:7000']  # Use the service name and port
-<<<<<<< HEAD
-
-      
-      
-=======
-      # - targets: ['pyspark_streaming:7001']  # Use the service name and port
-
->>>>>>> 743b0799
+#scrape_configs:
+#  - job_name: 'pyspark_streaming'
+#    scrape_interval: 15s
+#    scrape_timeout: 10s
+#    metrics_path: /metrics
+#    static_configs:
+#      - targets: ['pyspark_streaming:8000']
+#        labels:
+#          alias: "pyspark_streaming"
+      
+# scrape_configs:
+#   - job_name: 'pyspark_custom_metrics'
+#     static_configs:
+#       - targets: ['pyspark_streaming:7000']  # Use the service name and port
+
+scrape_configs:
+  - job_name: 'pyspark_custom_metrics'
+    scrape_interval: 1s  # Set scrape interval to 1 second
+    static_configs:
+      - targets: ['pyspark_streaming:7000']  # Use the service name and port
+